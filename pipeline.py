--- conflicted
+++ resolved
@@ -208,7 +208,6 @@
                 test_loss += nn.loss_function(
                     recon_batch, data, mu, logvar).item()
 
-<<<<<<< HEAD
                 # mean = (inv_mean,) * data.data.shape[0]
                 # std = (inv_std,) * data.data.shape[0]
                 # data_unnormalized = torchvision.transforms.Normalize(
@@ -218,13 +217,6 @@
                 # std = (inv_std,) * recon_batch.data.shape[0]
                 # recon_unnormalized = torchvision.transforms.Normalize(
                 #     mean, std)(recon_batch.data)
-=======
-                mean = (inv_mean,) * data.data.shape[0]
-                std = (inv_std,) * data.data.shape[0]
-
-                mean = (inv_mean,) * recon_batch.data.shape[0]
-                std = (inv_std,) * recon_batch.data.shape[0]
->>>>>>> 629a89ce
 
                 data_path = os.path.join(
                     self.path,
@@ -233,23 +225,9 @@
                 recon_path = os.path.join(
                     self.path,
                     'imgs',
-<<<<<<< HEAD
-                    'Epoch_{}_recon.jpg'.format(epoch))
-                torchvision.utils.save_image(
-                    data.data,
-                    data_path,
-                    nrow=8,
-                    padding=2)
-                torchvision.utils.save_image(
-                    recon_batch.data,
-                    recon_path,
-                    nrow=8,
-                    padding=2)
-=======
                     'Epoch_{}_recon.npy'.format(epoch))
                 np.save(data_path, data.cpu().numpy())
                 np.save(recon_path, recon_batch.data.cpu().numpy())
->>>>>>> 629a89ce
 
         test_loss /= len(test_loader.dataset)
         print('====> Test set loss: {:.4f}'.format(test_loss))
